// Copyright 2016 PingCAP, Inc.
//
// Licensed under the Apache License, Version 2.0 (the "License");
// you may not use this file except in compliance with the License.
// You may obtain a copy of the License at
//
//     http://www.apache.org/licenses/LICENSE-2.0
//
// Unless required by applicable law or agreed to in writing, software
// distributed under the License is distributed on an "AS IS" BASIS,
// See the License for the specific language governing permissions and
// limitations under the License.

package plan

import (
	"github.com/juju/errors"
	"github.com/pingcap/tidb/ast"
	"github.com/pingcap/tidb/expression"
	"github.com/pingcap/tidb/model"
	"github.com/pingcap/tidb/mysql"
	"github.com/pingcap/tidb/statistics"
	"github.com/pingcap/tidb/util/types"
)

var (
	_ LogicalPlan = &LogicalJoin{}
	_ LogicalPlan = &LogicalAggregation{}
	_ LogicalPlan = &Projection{}
	_ LogicalPlan = &Selection{}
	_ LogicalPlan = &LogicalApply{}
	_ LogicalPlan = &Exists{}
	_ LogicalPlan = &MaxOneRow{}
	_ LogicalPlan = &TableDual{}
	_ LogicalPlan = &DataSource{}
	_ LogicalPlan = &Union{}
	_ LogicalPlan = &Sort{}
	_ LogicalPlan = &Update{}
	_ LogicalPlan = &Delete{}
	_ LogicalPlan = &SelectLock{}
	_ LogicalPlan = &Limit{}
	_ LogicalPlan = &Show{}
	_ LogicalPlan = &Insert{}
)

// JoinType contains CrossJoin, InnerJoin, LeftOuterJoin, RightOuterJoin, FullOuterJoin, SemiJoin.
type JoinType int

const (
	// InnerJoin means inner join.
	InnerJoin JoinType = iota
	// LeftOuterJoin means left join.
	LeftOuterJoin
	// RightOuterJoin means right join.
	RightOuterJoin
	// SemiJoin means if row a in table A matches some rows in B, just output a.
	SemiJoin
	// LeftOuterSemiJoin means if row a in table A matches some rows in B, output (a, true), otherwise, output (a, false).
	LeftOuterSemiJoin
)

const (
	preferLeftAsOuter = 1 << iota
	preferRightAsOuter
)

// LogicalJoin is the logical join plan.
type LogicalJoin struct {
	*basePlan
	baseLogicalPlan

	JoinType        JoinType
	anti            bool
	reordered       bool
	cartesianJoin   bool
	preferINLJ      int
	preferMergeJoin bool

	EqualConditions []*expression.ScalarFunction
	LeftConditions  expression.CNFExprs
	RightConditions expression.CNFExprs
	OtherConditions expression.CNFExprs

	// DefaultValues is only used for outer join, which stands for the default values when the outer table cannot find join partner
	// instead of null padding.
	DefaultValues []types.Datum

	// redundantSchema contains columns which are eliminated in join.
	// For select * from a join b using (c); a.c will in output schema, and b.c will in redundantSchema.
	redundantSchema *expression.Schema
}

func (p *LogicalJoin) columnSubstitute(schema *expression.Schema, exprs []expression.Expression) {
	for i, fun := range p.EqualConditions {
		p.EqualConditions[i] = expression.ColumnSubstitute(fun, schema, exprs).(*expression.ScalarFunction)
	}
	for i, fun := range p.LeftConditions {
		p.LeftConditions[i] = expression.ColumnSubstitute(fun, schema, exprs)
	}
	for i, fun := range p.RightConditions {
		p.RightConditions[i] = expression.ColumnSubstitute(fun, schema, exprs)
	}
	for i, fun := range p.OtherConditions {
		p.OtherConditions[i] = expression.ColumnSubstitute(fun, schema, exprs)
	}
}

func (p *LogicalJoin) attachOnConds(onConds []expression.Expression) {
	eq, left, right, other := extractOnCondition(onConds, p.children[0].(LogicalPlan), p.children[1].(LogicalPlan))
	p.EqualConditions = append(eq, p.EqualConditions...)
	p.LeftConditions = append(left, p.LeftConditions...)
	p.RightConditions = append(right, p.RightConditions...)
	p.OtherConditions = append(other, p.OtherConditions...)
}

func (p *LogicalJoin) extractCorrelatedCols() []*expression.CorrelatedColumn {
	corCols := p.basePlan.extractCorrelatedCols()
	for _, fun := range p.EqualConditions {
		corCols = append(corCols, extractCorColumns(fun)...)
	}
	for _, fun := range p.LeftConditions {
		corCols = append(corCols, extractCorColumns(fun)...)
	}
	for _, fun := range p.RightConditions {
		corCols = append(corCols, extractCorColumns(fun)...)
	}
	for _, fun := range p.OtherConditions {
		corCols = append(corCols, extractCorColumns(fun)...)
	}
	return corCols
}

// Projection represents a select fields plan.
type Projection struct {
	*basePlan
	baseLogicalPlan
	basePhysicalPlan

	Exprs []expression.Expression
}

func (p *Projection) extractCorrelatedCols() []*expression.CorrelatedColumn {
	corCols := p.basePlan.extractCorrelatedCols()
	for _, expr := range p.Exprs {
		corCols = append(corCols, extractCorColumns(expr)...)
	}
	return corCols
}

// LogicalAggregation represents an aggregate plan.
type LogicalAggregation struct {
	*basePlan
	baseLogicalPlan

	AggFuncs     []expression.AggregationFunction
	GroupByItems []expression.Expression

	// groupByCols stores the columns that are group-by items.
	groupByCols []*expression.Column
}

func (p *LogicalAggregation) extractCorrelatedCols() []*expression.CorrelatedColumn {
	corCols := p.basePlan.extractCorrelatedCols()
	for _, expr := range p.GroupByItems {
		corCols = append(corCols, extractCorColumns(expr)...)
	}
	for _, fun := range p.AggFuncs {
		for _, arg := range fun.GetArgs() {
			corCols = append(corCols, extractCorColumns(arg)...)
		}
	}
	return corCols
}

// Selection means a filter.
type Selection struct {
	*basePlan
	baseLogicalPlan
	basePhysicalPlan

	// Originally the WHERE or ON condition is parsed into a single expression,
	// but after we converted to CNF(Conjunctive normal form), it can be
	// split into a list of AND conditions.
	Conditions []expression.Expression

	// onTable means if this selection's child is a table scan or index scan.
	onTable bool

	// If ScanController is true, then the child of this selection is a scan,
	// which use pk or index. we will record the accessConditions, idxConditions,
	// and tblConditions to control the below plan.
	ScanController bool

	// We will check this at decorrelate phase.
	controllerStatus int
}

func (p *Selection) extractCorrelatedCols() []*expression.CorrelatedColumn {
	corCols := p.basePlan.extractCorrelatedCols()
	for _, cond := range p.Conditions {
		corCols = append(corCols, extractCorColumns(cond)...)
	}
	return corCols
}

// LogicalApply gets one row from outer executor and gets one row from inner executor according to outer row.
type LogicalApply struct {
	LogicalJoin

	corCols []*expression.CorrelatedColumn
}

func (p *LogicalApply) extractCorrelatedCols() []*expression.CorrelatedColumn {
	corCols := p.LogicalJoin.extractCorrelatedCols()
	for i := len(corCols) - 1; i >= 0; i-- {
		if p.children[0].Schema().Contains(&corCols[i].Column) {
			corCols = append(corCols[:i], corCols[i+1:]...)
		}
	}
	return corCols
}

// Exists checks if a query returns result.
type Exists struct {
	*basePlan
	baseLogicalPlan
	basePhysicalPlan
}

// MaxOneRow checks if a query returns no more than one row.
type MaxOneRow struct {
	*basePlan
	baseLogicalPlan
	basePhysicalPlan
}

// TableDual represents a dual table plan.
type TableDual struct {
	*basePlan
	baseLogicalPlan
	basePhysicalPlan

	RowCount int
}

// DataSource represents a tablescan without condition push down.
type DataSource struct {
	*basePlan
	baseLogicalPlan

	indexHints []*ast.IndexHint
	tableInfo  *model.TableInfo
	Columns    []*model.ColumnInfo
	DBName     model.CIStr

	TableAsName *model.CIStr

	LimitCount *int64

	// pushedDownConds are the conditions that will be pushed down to coprocessor.
	pushedDownConds []expression.Expression

	statisticTable *statistics.Table

	// GenValues is for virtual generated columns without indices.
	// the key is the offset in row datums, like expression.Column.Index.
	GenValues map[int]expression.Expression
}

func (p *DataSource) getPKIsHandleCol() *expression.Column {
	if !p.tableInfo.PKIsHandle {
		return nil
	}
	for i, col := range p.tableInfo.Columns {
		if mysql.HasPriKeyFlag(col.Flag) {
			return p.schema.Columns[i]
		}
	}
	return nil
}

// TableInfo returns the *TableInfo of data source.
func (p *DataSource) TableInfo() *model.TableInfo {
	return p.tableInfo
}

// Union represents Union plan.
type Union struct {
	*basePlan
	baseLogicalPlan
	basePhysicalPlan
}

// Sort stands for the order by plan.
type Sort struct {
	*basePlan
	baseLogicalPlan
	basePhysicalPlan

	ByItems   []*ByItems
	ExecLimit *Limit // no longer be used by new plan
}

func (p *Sort) extractCorrelatedCols() []*expression.CorrelatedColumn {
	corCols := p.basePlan.extractCorrelatedCols()
	for _, item := range p.ByItems {
		corCols = append(corCols, extractCorColumns(item.Expr)...)
	}
	return corCols
}

// TopN represents a top-n plan.
type TopN struct {
	*basePlan
	baseLogicalPlan
	basePhysicalPlan

	ByItems []*ByItems
	Offset  uint64
	Count   uint64
}

// isLimit checks if TopN is a limit plan.
func (t *TopN) isLimit() bool {
	return len(t.ByItems) == 0
}

// Update represents Update plan.
type Update struct {
	*basePlan
	baseLogicalPlan
	basePhysicalPlan

	OrderedList []*expression.Assignment
<<<<<<< HEAD
	// NormalAssignLength is for those assignments calculated by generation expressions.
	// They are appended into OrderedList, so we need a length to know now many normal
	// entries in OrderedList.
	NormalAssignLength int
=======
	Offsets     []int
>>>>>>> daf13e6b
}

// Delete represents a delete plan.
type Delete struct {
	*basePlan
	baseLogicalPlan
	basePhysicalPlan

	Tables       []*ast.TableName
	IsMultiTable bool
}

// AddChild for parent.
func addChild(parent Plan, child Plan) {
	if child == nil || parent == nil {
		return
	}
	child.AddParent(parent)
	parent.AddChild(child)
}

// InsertPlan means inserting plan between two plans.
func InsertPlan(parent Plan, child Plan, insert Plan) error {
	err := child.ReplaceParent(parent, insert)
	if err != nil {
		return errors.Trace(err)
	}
	err = parent.ReplaceChild(child, insert)
	if err != nil {
		return errors.Trace(err)
	}
	insert.AddChild(child)
	insert.AddParent(parent)
	return nil
}

// RemovePlan means removing a plan.
func RemovePlan(p Plan) error {
	parents := p.Parents()
	children := p.Children()
	if len(parents) > 1 || len(children) != 1 {
		return SystemInternalErrorType.Gen("can't remove this plan")
	}
	if len(parents) == 0 {
		child := children[0]
		child.SetParents()
		return nil
	}
	parent, child := parents[0], children[0]
	err := parent.ReplaceChild(p, child)
	if err != nil {
		return errors.Trace(err)
	}
	err = child.ReplaceParent(p, parent)
	return errors.Trace(err)
}<|MERGE_RESOLUTION|>--- conflicted
+++ resolved
@@ -332,14 +332,12 @@
 	basePhysicalPlan
 
 	OrderedList []*expression.Assignment
-<<<<<<< HEAD
+	Offsets     []int
+
 	// NormalAssignLength is for those assignments calculated by generation expressions.
 	// They are appended into OrderedList, so we need a length to know now many normal
 	// entries in OrderedList.
 	NormalAssignLength int
-=======
-	Offsets     []int
->>>>>>> daf13e6b
 }
 
 // Delete represents a delete plan.
