--- conflicted
+++ resolved
@@ -1123,11 +1123,8 @@
 		tableInfo:      tableInfo,
 		statisticTable: statisticTable,
 		DBName:         schemaName,
-<<<<<<< HEAD
 		Columns:        make([]*model.ColumnInfo, 0, len(tableInfo.Columns)),
 		NeedColHandle:  b.needColHandle,
-=======
->>>>>>> c8d31054
 	}.init(b.allocator, b.ctx)
 	b.visitInfo = appendVisitInfo(b.visitInfo, mysql.SelectPriv, schemaName.L, tableInfo.Name.L, "")
 
@@ -1137,12 +1134,9 @@
 	} else {
 		columns = tbl.Cols()
 	}
-<<<<<<< HEAD
 	var pkCol *expression.Column
-=======
 	p.Columns = make([]*model.ColumnInfo, 0, len(columns))
 	schema := expression.NewSchema(make([]*expression.Column, 0, len(columns))...)
->>>>>>> c8d31054
 	for i, col := range columns {
 		p.Columns = append(p.Columns, col.ToInfo())
 		schema.Append(&expression.Column{
