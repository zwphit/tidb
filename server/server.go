--- conflicted
+++ resolved
@@ -62,12 +62,8 @@
 
 // Server is the MySQL protocol server
 type Server struct {
-<<<<<<< HEAD
-	cfg               *Config
+	cfg               *config.Config
 	tlsConfig         *tls.Config
-=======
-	cfg               *config.Config
->>>>>>> 0aa27c3d
 	driver            IDriver
 	listener          net.Listener
 	rwlock            *sync.RWMutex
@@ -133,11 +129,7 @@
 const tokenLimit = 1000
 
 // NewServer creates a new Server.
-<<<<<<< HEAD
-func NewServer(cfg *Config, tlsConfig *tls.Config, driver IDriver) (*Server, error) {
-=======
-func NewServer(cfg *config.Config, driver IDriver) (*Server, error) {
->>>>>>> 0aa27c3d
+func NewServer(cfg *config.Config, tlsConfig *tls.Config, driver IDriver) (*Server, error) {
 	s := &Server{
 		cfg:               cfg,
 		tlsConfig:         tlsConfig, // tlsConfig will be NotNil only if SSLEnabled and valid certs are provided
