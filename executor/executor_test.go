--- conflicted
+++ resolved
@@ -1103,7 +1103,6 @@
 	result = tk.MustQuery("select cast(-1 as unsigned)")
 	result.Check(testkit.Rows("18446744073709551615"))
 
-<<<<<<< HEAD
 	// fix issue #3942
 	result = tk.MustQuery("select cast('-24 100:00:00' as time);")
 	result.Check(testkit.Rows("-676:00:00"))
@@ -1111,7 +1110,7 @@
 	result.Check(testkit.Rows("2012-00-00 00:00:00"))
 	result = tk.MustQuery("select cast('-34 100:00:00' as time);")
 	result.Check(testkit.Rows("-838:59:59"))
-=======
+
 	// Fix issue #3691, cast compability.
 	result = tk.MustQuery("select cast('18446744073709551616' as unsigned);")
 	result.Check(testkit.Rows("18446744073709551615"))
@@ -1180,7 +1179,6 @@
 
 	result = tk.MustQuery(`select cast("1:2:3" as TIME) = "1:02:03"`)
 	result.Check(testkit.Rows("0"))
->>>>>>> 07c31ac8
 
 	// fixed issue #3471
 	tk.MustExec("drop table if exists t")
